"""
Generates a CLDF dataset for phoneme inventories from the "Journal of the IPA",
aggregated by Baird et al. 2021.
"""

import json
import unicodedata
from pathlib import Path
from unidecode import unidecode

from pyclts import CLTS, models

from pycldf import Sources
from cldfbench import CLDFSpec
from cldfbench import Dataset as BaseDataset
from clldutils.misc import slug

from cldfcatalog import Catalog
from collections import defaultdict
from tqdm import tqdm as progressbar
from clldutils.text import split_text_with_context, strip_brackets


def compute_id(text):
    """
    Returns a codepoint representation to an Unicode string.
    """
    unicode_repr = "".join(["u{0:0{1}X}".format(ord(char), 4) for char in text])
    return "%s_%s" % (slug(unidecode(text)), unicode_repr)


def normalize_grapheme(text):
    """
    Apply simple, non-CLTS, normalization.
    """
    new_text = unicodedata.normalize("NFD", text)
    if new_text[0] == "(" and new_text[-1] == ")":
        new_text = new_text[1:-1]
    new_text = strip_brackets(new_text)
    if new_text:
        return new_text


def read_raw_source(filename):
    def _splitter(text):
        """
        Splits a list of phonemes as provided in the sourceself.

        We need to split by commas, provided they are not within parentheses (used to
        list allophones). This solution uses a negative-lookahead in regex.
        """ 
        # errors in files
        text = text.replace('\u032al', 'l̪')
        text = text.replace('\u2019', '\u02bc')
        text = text.replace('r (r, z)', 'r(r, z)')
        text = text.replace('eː (e:, é:, è:, êː)', 'eː(e:, é:, è:, êː)')
        text = text.replace('ɔ̤ (ɔ̤, ɔ̤́, ɔ̤̀, ɔ̤̌, ɔ̤̂)', 'ɔ̤(ɔ̤, ɔ̤́, ɔ̤̀, ɔ̤̌, ɔ̤̂)')
        text = text.replace('v ̼(v̼, ɸ, β, v, f)', 'v̼(v̼, ɸ, β, v, f)')
        items = split_text_with_context(text, "[ ,;]")
        out = []
        for item in items:
            out += [item]
        return out

    # Holds the label to the current section of data
    section = None
    data = {
        "source": None,
        "language_name": None,
        "iso_code": None,
        "consonants": '',
        "vowels": '',
    }

    with filename.open(encoding='utf-8-sig') as handler:
        for line in handler:
            line = line.strip()
            if not line:
                continue

            if line.startswith("#"):
                section = line[1:-1].strip()
            elif section == "Reference":
                data["source"] = line
            elif section == "Language":
                data["language_name"] = line
            elif section == "ISO Code":
                data["iso_code"] = line
            elif section == "Consonant Inventory":
                data["consonants"] += ' ' + line
            elif section == "Vowel Inventory":
<<<<<<< HEAD
                data["vowels"] += ' ' + line
            elif section in [
                "Phoneme inventory size",
                "Phoneme invetory size",
                "Size of phoneme inventory"
            ]:
=======
                data["vowels"] += ' '+line
            elif section in ["Phoneme inventory size", "Size of phoneme inventory"]:
>>>>>>> 2f04a562
                data["inventory"] = int(line)
    data['consonants'] = _splitter(data['consonants'].strip())
    data['vowels'] = _splitter(data['vowels'].strip())
    return data


class Dataset(BaseDataset):
    """
    CLDF dataset for JIPA inventories.
    """
    dir = Path(__file__).parent
    id = "jipa"

    def cldf_specs(self):
        return CLDFSpec(
                module='StructureDataset',
                dir=self.cldf_dir,
                data_fnames={'ParameterTable': 'features.csv'}
        )

    def cmd_makecldf(self, args):
        self._schema(args.writer.cldf)
        glottolog = args.glottolog.api
        with Catalog.from_config('clts', tag='v2.0.0') as cat:
            args.writer.cldf.add_provenance(wasDerivedFrom=[cat.json_ld()])
            clts = CLTS(cat.dir)
            bipa = clts.bipa
            clts_jipa = clts.transcriptiondata_dict['jipa']

            sources = Sources.from_file(self.raw_dir / "sources.bib")
            args.writer.cldf.add_sources(*sources)

            languages = []
            all_glottolog = {lng.id: lng for lng in glottolog.languoids()}
            for row in progressbar(
                    self.etc_dir.read_csv("languages.csv", dicts=True)):
                if row["Glottocode"] and row["Glottocode"] in all_glottolog:
                    lang = all_glottolog[row["Glottocode"]]
                    update = {
                        "Family": lang.family.name if lang.family else '',
                        "Glottocode": row["Glottocode"],
                        "Latitude": lang.latitude,
                        "Longitude": lang.longitude,
                        "Macroarea": lang.macroareas[0].name if lang.macroareas else None,
                        "Glottolog_Name": lang.name,
                    }
                    row.update(update)
                languages.append(row)

            # Build source map from language
            source_map = {lang["ID"]: lang["Source"] for lang in languages}

            # Parse sources
            segments = []
            values = []
            counter = 1
            source_files = sorted(self.raw_dir.glob("*.txt"), key=lambda f: f.name)
            unknowns = defaultdict(list)
            for filename in source_files:
                contents = read_raw_source(filename)
                if not "inventory" in contents:
                    args.log.warn('inventory size missing for {0}'.format(filename))
                    isize = -1
                else:
                    isize = contents['inventory']
                all_segments = []
                for segment in contents["consonants"] + contents["vowels"]:
                    all_segments.append(segment)
                lang_key = slug(contents["language_name"])

                for segment in all_segments:
                    normalized = normalize_grapheme(segment)
                    if normalized in clts_jipa.grapheme_map:
                        sound = bipa[normalized]
                    else:
                        sound = bipa['<NA>']
                        unknowns[normalized] += [(lang_key, segment)]
                    par_id = compute_id(normalized)
                    if sound.type == 'unknownsound':
                        bipa_grapheme = ''
                        desc = ''
                    else:
                        bipa_grapheme = str(sound)
                        desc = sound.name

                    segments.append((par_id, normalized, bipa_grapheme, desc))

                    values.append(
                        {
                            "ID": str(counter),
                            "Language_ID": lang_key,
                            "Parameter_ID": par_id,
                            "Value_in_Source": segment,
                            "Value": normalized,
                            "Source": [source_map[lang_key]],
                            "InventorySize": isize 
                        }
                    )
                    counter += 1

            # Build segment data
            parameters = [
                {
                    "ID": ID, 
                    "Name": normalized,
                    "Description": '',
                    "CLTS_BIPA": bipa_grapheme,
                    "CLTS_Name": desc}
                for ID, normalized, bipa_grapheme, desc in set(segments)
            ]

            # Write data and validate
            args.writer.write(**{
                "ValueTable": values,
                "LanguageTable": languages,
                "ParameterTable": parameters,})
            for g, rest in unknowns.items():
                print('\t'.join(
                    [
                        repr(g), str(len(rest)), g]))

    def _schema(self, cldf):
        cldf.add_columns(
            "ValueTable",
            {"name": "InventorySize", "datatype": "integer"},
            {"name": "Value_in_Source", "datatype": "string"})

        cldf.add_columns(
            'ParameterTable',
            {'name': 'CLTS_BIPA', 'datatype': 'string'},
            {'name': 'CLTS_Name', 'datatype': 'string'})
        cldf.add_component("LanguageTable", "Family", "Glottolog_Name")
        cldf.add_table(
            "inventories.csv",
            "ID",
            "Name",
            "Contributor_ID",
            {
                "name": "Source",
                "propertyUrl": "http://cldf.clld.org/v1.0/terms.rdf#source",
                "separator": ";",
            },
            "URL",
            "Tones",
            primaryKey="ID")<|MERGE_RESOLUTION|>--- conflicted
+++ resolved
@@ -89,17 +89,14 @@
             elif section == "Consonant Inventory":
                 data["consonants"] += ' ' + line
             elif section == "Vowel Inventory":
-<<<<<<< HEAD
+
                 data["vowels"] += ' ' + line
             elif section in [
                 "Phoneme inventory size",
                 "Phoneme invetory size",
                 "Size of phoneme inventory"
             ]:
-=======
-                data["vowels"] += ' '+line
-            elif section in ["Phoneme inventory size", "Size of phoneme inventory"]:
->>>>>>> 2f04a562
+
                 data["inventory"] = int(line)
     data['consonants'] = _splitter(data['consonants'].strip())
     data['vowels'] = _splitter(data['vowels'].strip())
